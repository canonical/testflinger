[build-system]
requires = ["wheel", "setuptools", "setuptools-scm"]
build-backend = "setuptools.build_meta"

[project]
name = "testflinger-device-connectors"
version = "0.0.2"
description = "Testflinger device connectors"
license = { text = "GPLv3" }
<<<<<<< HEAD
readme = "README.md"
=======
readme = "README.rst"
>>>>>>> da1bcc4b
requires-python = ">=3.8"
dependencies = [
    "jsonschema>=4.23.0",
    "pyyaml>=6.0.2",
    "requests>=2.32.3",
    "rpyc<6",
    "validators>=0.34.0",
]

[project.scripts]
snappy-device-agent = "testflinger_device_connectors.cmd:main"
testflinger-device-connector = "testflinger_device_connectors.cmd:main"

[dependency-groups]
dev = [
    "black>=24.8.0",
    "flake8>=5.0.4",
    "pylint>=3.2.7",
    "pytest>=8.3.5",
    "pytest-cov>=5.0.0",
    "pytest-mock>=3.14.0",
]

[tool.setuptools.package-data]
testflinger_device_connectors = ["data/**"]

[tool.black]
line-length = 79<|MERGE_RESOLUTION|>--- conflicted
+++ resolved
@@ -7,11 +7,7 @@
 version = "0.0.2"
 description = "Testflinger device connectors"
 license = { text = "GPLv3" }
-<<<<<<< HEAD
 readme = "README.md"
-=======
-readme = "README.rst"
->>>>>>> da1bcc4b
 requires-python = ">=3.8"
 dependencies = [
     "jsonschema>=4.23.0",
