# Copyright (C) 2017-2023 Canonical
#
# This program is free software: you can redistribute it and/or modify
# it under the terms of the GNU General Public License as published by
# the Free Software Foundation, either version 3 of the License.
#
# This program is distributed in the hope that it will be useful,
# but WITHOUT ANY WARRANTY; without even the implied warranty of
# MERCHANTABILITY or FITNESS FOR A PARTICULAR PURPOSE.  See the
# GNU General Public License for more details.
#
# You should have received a copy of the GNU General Public License
# along with this program.  If not, see <http://www.gnu.org/licenses/>.

"""Ubuntu Raspberry PI muxpi support code."""

from contextlib import contextmanager
import json
import logging
from pathlib import Path
import requests
import subprocess
import tempfile
import time
from typing import Optional, Union
import urllib

import yaml

from testflinger_device_connectors.devices import (
    ProvisioningError,
    RecoveryError,
)

logger = logging.getLogger(__name__)


# should mirror `testflinger_agent.config.ATTACHMENTS_DIR`
# [TODO] Merge both constants into testflinger.common
ATTACHMENTS_DIR = "attachments"


class MuxPi:
    """Device Connector for MuxPi."""

    IMAGE_PATH_IDS = {
        "writable/usr/bin/firefox": "pi-desktop",
        "writable/etc": "ubuntu",
        "writable/system-data": "core",
        "ubuntu-seed/snaps": "core20",
        "cloudimg-rootfs/etc/cloud/cloud.cfg": "ubuntu-cpc",
    }

    def __init__(self, config=None, job_data=None):
        if config and job_data:
            with open(config) as configfile:
                self.config = yaml.safe_load(configfile)
            with open(job_data) as j:
                self.job_data = json.load(j)
        else:
            # For testing
            self.config = {"agent_name": "test"}
            self.job_data = {}
        self.agent_name = self.config.get("agent_name")
        self.mount_point = Path("/mnt") / self.agent_name

    def get_ssh_options(self):
        return (
            "-o",
            "StrictHostKeyChecking=no",
            "-o",
            "UserKnownHostsFile=/dev/null",
        )

    def get_credentials(self):
        return (
            self.config.get("control_user", "ubuntu"),
            self.config.get("control_host"),
        )

    def _run_control(self, cmd, timeout=60):
        """
        Run a command on the control host over ssh

        :param cmd:
            Command to run
        :param timeout:
            Timeout (default 60)
        :returns:
            Return output from the command, if any
        """
        control_user, control_host = self.get_credentials()
        ssh_cmd = [
            "ssh",
            *self.get_ssh_options(),
            f"{control_user}@{control_host}",
            cmd,
        ]
        try:
            output = subprocess.check_output(
                ssh_cmd, stderr=subprocess.STDOUT, timeout=timeout
            )
        except subprocess.SubprocessError as e:
            raise ProvisioningError(e.output)
        return output

    def _copy_to_control(self, local_file, remote_file):
        """
        Copy a file to the control host over ssh

        :param local_file:
            Local filename
        :param remote_file:
            Remote filename
        """
        control_user, control_host = self.get_credentials()
        ssh_cmd = [
            "scp",
            *self.get_ssh_options(),
            local_file,
            f"{control_user}@{control_host}:{remote_file}",
        ]
        try:
            output = subprocess.check_output(ssh_cmd, stderr=subprocess.STDOUT)
        except subprocess.CalledProcessError as e:
            raise ProvisioningError(e.output)
        return output

    def reboot_sdwire(self):
        """
        Reboot both control host and DUT to ensure SDwire be in a good state
        before provisioning.
        """
        if not self.config.get("control_host_reboot_script"):
            logger.warning(
                "control_host_reboot_script not defined, "
                "skip rebooting control host"
            )
            return
        logger.info("Rebooting control host")
        for cmd in self.config["control_host_reboot_script"]:
            logger.info("Running %s", cmd)
            try:
                subprocess.check_call(cmd.split(), timeout=60)
            except Exception:
                raise ProvisioningError("fail to reboot control host")

        logger.info("Rebooting DUT")
        self.hardreset()

        reboot_timeout = self.config.get("control_host_reboot_timeout", 120)
        time.sleep(reboot_timeout)
        # It should be up after 120s, but wait for another cycle if necessary
        for _ in range(int(reboot_timeout / 10)):
            try:
                self._run_control("true")
                break
            except ProvisioningError:
                logger.info("Waiting for control host to become active...")
            time.sleep(10)
        # One final check to ensure the control host is alive, or fail
        self._run_control("true")

    def provision(self):
<<<<<<< HEAD
        # If this is not a zapper, reboot before provisioning
        if "zapper" not in self.config.get("control_switch_local_cmd", ""):
            self.reboot_sdwire()
        try:
            url = self.job_data["provision_data"]["url"]
        except KeyError:
            raise ProvisioningError(
                'You must specify a "url" value in '
                'the "provision_data" section of '
                "your job_data"
            )
=======
        # determine where to get the provisioning image from
        source = self.job_data["provision_data"].get("url")
        if source is None:
            image_name = self.job_data["provision_data"].get("use_attachment")
            if image_name is None:
                raise ProvisioningError(
                    'In the "provision_data" section of your job_data '
                    'you must provide a value for "url" to specify '
                    "where to download an image from or a value for "
                    '"use_attachment" to specify which attachment to use '
                    "as an image"
                )
            source = Path.cwd() / ATTACHMENTS_DIR / "provision" / image_name
            if not source.exists():
                raise ProvisioningError(
                    'In the "provision_data" section of your job_data '
                    'you have provided a value for "use_attachment" but '
                    f"that attachment doesn't exist: {image_name}"
                )

        # determine where to write the provisioning image
>>>>>>> a6c8def8
        if "media" not in self.job_data["provision_data"]:
            media = None
            self.test_device = self.config["test_device"]
            cmd = self.config.get("control_switch_local_cmd", "stm -ts")
            self._run_control(cmd)
        else:
            media = self.job_data["provision_data"]["media"]
            try:
                # If media option is provided, then DUT is probably capable of
                # booting from different media, we should switch both of them
                # to TS side regardless of which one was previously used
                cmd = "zapper sdwire plug_to_self"
                sd_node = self._run_control(cmd)
                cmd = "zapper typecmux plug_to_self"
                usb_node = self._run_control(cmd)
            except Exception:
                pass
            if media == "sd":
                self.test_device = sd_node.decode()
            elif media == "usb":
                self.test_device = usb_node.decode()
            else:
                raise ProvisioningError(
                    'The "media" value in '
                    'the "provision_data" section of '
                    "your job_data must be either "
                    "'sd' or 'usb'"
                )

        # If this is not a zapper, reboot before provisioning
        if "zapper" not in self.config.get("control_switch_local_cmd", ""):
            self.reboot_control_host()
        time.sleep(5)

        self.flash_test_image(source)

        if self.job_data["provision_data"].get("create_user", True):
            with self.remote_mount():
                image_type = self.get_image_type()
                logger.info("Image type detected: {}".format(image_type))
                logger.info("Creating Test User")
                self.create_user(image_type)
        else:
            logger.info("Skipping test user creation (create_user=False)")
        self.run_post_provision_script()
        logger.info("Booting Test Image")
        if media == "sd":
            cmd = "zapper sdwire set DUT"
        elif media == "usb":
            cmd = "zapper typecmux set DUT"
        else:
            cmd = self.config.get("control_switch_device_cmd", "stm -dut")
        self._run_control(cmd)
        self.hardreset()
        self.check_test_image_booted()

    def download(self, url: str, local: Path, timeout: Optional[int]):
        with requests.Session() as session:
            response = session.get(url, stream=True, timeout=timeout)
            response.raise_for_status()
            with open(local, "wb") as file:
                for chunk in response.iter_content(chunk_size=8192):
                    if chunk:  # filter out keep-alive new chunks
                        file.write(chunk)

    def transfer_test_image(self, local: Path, timeout: Optional[int] = None):
        ssh_options = " ".join(self.get_ssh_options())
        control_user, control_host = self.get_credentials()
        cmd = (
            "set -o pipefail; "
            f"cat {local} | "
            f"ssh {ssh_options} {control_user}@{control_host} "
            f'"zstdcat | sudo dd of={self.test_device} bs=16M"'
        )
        try:
            subprocess.run(
                cmd,
                capture_output=True,
                check=True,
                text=True,
                shell=True,
                executable="/bin/bash",
                timeout=timeout,
            )
        except subprocess.CalledProcessError as error:
            raise ProvisioningError(
                f"Error while piping the test image to {self.test_device} "
                f"through {control_user}@{control_host}: {error}"
            ) from error
        except subprocess.TimeoutExpired as error:
            raise ProvisioningError(
                f"Timeout while piping the test image to {self.test_device} "
                f"through {control_user}@{control_host} "
                f"using a timeout of {timeout}: {error}"
            ) from error

    def flash_test_image(self, source: Union[str, Path]):
        """
        Flash the image at :source to the sd card.

        :param source:
            URL or Path to retrieve the image from
        :raises ProvisioningError:
            If the command times out or anything else fails.
        """
        # First unmount, just in case
        self.unmount_writable_partition()

        if isinstance(source, Path):
            # the source is an existing attachment
            logger.info(
                f"Flashing Test image {source.name} on {self.test_device}"
            )
            self.transfer_test_image(local=source, timeout=1200)
        else:
            # the source is a URL
            with tempfile.NamedTemporaryFile(delete=True) as source_file:
                logger.info(f"Downloading test image from {source}")
                self.download(source, local=source_file.name, timeout=1200)
                url_name = Path(urllib.parse.urlparse(source).path).name
                logger.info(
                    f"Flashing Test image {url_name} on {self.test_device}"
                )
                self.transfer_test_image(local=source_file.name, timeout=1200)

        try:
            self._run_control("sync")
        except Exception:
            # Nothing should go wrong here, but let's sleep if it does
            logger.warn("Something went wrong with the sync, sleeping...")
            time.sleep(30)
        try:
            self._run_control(
                "sudo hdparm -z {}".format(self.test_device),
                timeout=30,
            )
        except Exception as error:
            raise ProvisioningError(
                "Unable to run hdparm to rescan " "partitions"
            ) from error

    def _get_part_labels(self):
        lsblk_data = self._run_control(
            "lsblk -o NAME,LABEL -J {}".format(self.test_device)
        )
        lsblk_json = json.loads(lsblk_data.decode())
        # List of (name, label) pairs
        return [
            (x.get("name"), self.mount_point / x.get("label"))
            for x in lsblk_json["blockdevices"][0]["children"]
            if x.get("name") and x.get("label")
        ]

    @contextmanager
    def remote_mount(self):
        mount_list = self._get_part_labels()
        # Sometimes the labels don't show up to lsblk right away
        if not mount_list:
            print("No valid partitions found, retrying...")
            time.sleep(10)
            mount_list = self._get_part_labels()
        for dev, mount in mount_list:
            try:
                self._run_control("sudo mkdir -p {}".format(mount))
                self._run_control("sudo mount /dev/{} {}".format(dev, mount))
            except Exception:
                # If unmountable or any other error, go on to the next one
                mount_list.remove((dev, mount))
                continue
        try:
            yield self.mount_point
        finally:
            for _, mount in mount_list:
                self._run_control("sudo umount {}".format(mount))

    def hardreset(self):
        """
        Reboot the device.

        :raises RecoveryError:
            If the command times out or anything else fails.

        .. note::
            This function runs the commands specified in 'reboot_script'
            in the config yaml.
        """
        for cmd in self.config.get("reboot_script", []):
            logger.info("Running %s", cmd)
            try:
                subprocess.check_call(cmd.split(), timeout=120)
            except Exception:
                raise RecoveryError("timeout reaching control host!")

    def get_image_type(self):
        """
        Figure out which kind of image is on the configured block device

        :returns:
            image type as a string
        """

        def check_path(dir):
            self._run_control("test -e {}".format(dir))

        # First check if this is a ce-oem-iot image
        if self.check_ce_oem_iot_image():
            return "ce-oem-iot"

        try:
            disk_info_path = (
                self.mount_point / "writable/lib/firmware/*-tegra*/"
            )
            self._run_control(f"ls {disk_info_path} &>/dev/null")
            return "tegra"
        except ProvisioningError:
            # Not a tegra image
            pass

        for path, img_type in self.IMAGE_PATH_IDS.items():
            try:
                path = self.mount_point / path
                check_path(path)
                return img_type
            except Exception:
                # Path was not found, continue trying others
                continue
        # We have no idea what kind of image this is
        return "unknown"

    def check_ce_oem_iot_image(self) -> bool:
        """
        Determine if this is a ce-oem-iot image

        These images will have a .disk/info file with a buildstamp in it
        that looks like:
        iot-$project-$series-classic-(server|desktop)-$buildId
        """
        try:
            disk_info_path = self.mount_point / "writable/.disk/info"
            buildstamp = '"iot-[a-z]+-[a-z-]*(classic-(server|desktop)-[0-9]+'
            buildstamp += '|core-[0-9]+)"'
            self._run_control(f"grep -E {buildstamp} {disk_info_path}")
            return True
        except ProvisioningError:
            return False

    def unmount_writable_partition(self):
        try:
            self._run_control(
                "sudo umount {}*".format(self.test_device),
                timeout=30,
            )
        except KeyError:
            raise RecoveryError("Device config missing test_device")
        except Exception:
            # We might not be mounted, so expect this to fail sometimes
            pass

    def create_user(self, image_type):
        """Create user account for default ubuntu user"""
        base = self.mount_point
        remote_tmp = Path("/tmp") / self.agent_name
        try:
            data_path = Path(__file__).parent / "../../data/muxpi"
            if image_type == "ce-oem-iot":
                self._run_control("mkdir -p {}".format(remote_tmp))
                self._copy_to_control(
                    data_path / "ce-oem-iot/user-data", remote_tmp
                )
                cmd = f"sudo cp {remote_tmp}/user-data {base}/system-boot/"
                self._run_control(cmd)
                self._configure_sudo()
            if image_type == "tegra":
                base = self.mount_point / "writable"
                ci_path = base / "var/lib/cloud/seed/nocloud"
                self._run_control(f"sudo mkdir -p {ci_path}")
                self._run_control(f"mkdir -p {remote_tmp}")
                self._copy_to_control(
                    data_path / "classic/user-data", remote_tmp
                )
                cmd = f"sudo cp {remote_tmp}/user-data {ci_path}"
                self._run_control(cmd)

                # Set grub timeouts to 0 to workaround reboot getting stuck
                # if spurious input is received on serial
                cmd = (
                    "sudo sed -i 's/timeout=[0-9]*/timeout=0/g' "
                    f"{base}/boot/grub/grub.cfg"
                )
                self._run_control(cmd)
                cmd = (
                    f"grep -rl 'GRUB_TIMEOUT=' {base}/etc/default/ | xargs "
                    "sudo sed -i 's/GRUB_TIMEOUT=[0-9]*/GRUB_TIMEOUT=0/g'"
                )
                self._run_control(cmd)

                self._configure_sudo()
                return
            if image_type == "pi-desktop":
                # make a spot to scp files to
                self._run_control("mkdir -p {}".format(remote_tmp))

                # Override oem-config so that it uses the preseed
                self._copy_to_control(
                    data_path / "pi-desktop/oem-config.service", remote_tmp
                )
                cmd = (
                    "sudo cp {}/oem-config.service "
                    "{}/writable/lib/systemd/system/"
                    "oem-config.service".format(remote_tmp, self.mount_point)
                )
                self._run_control(cmd)

                # Copy the preseed
                self._copy_to_control(
                    data_path / "pi-desktop/preseed.cfg", remote_tmp
                )
                cmd = "sudo cp {}/preseed.cfg {}/writable/preseed.cfg".format(
                    remote_tmp, self.mount_point
                )
                self._run_control(cmd)

                # Make sure NetworkManager is started
                cmd = (
                    "sudo cp -a "
                    "{}/writable/etc/systemd/system/multi-user.target.wants"
                    "/NetworkManager.service "
                    "{}/writable/etc/systemd/system/"
                    "oem-config.target.wants".format(
                        self.mount_point, self.mount_point
                    )
                )
                self._run_control(cmd)

                self._configure_sudo()
                return
            if image_type == "core20":
                base = self.mount_point / "ubuntu-seed"
                ci_path = base / "data/etc/cloud/cloud.cfg.d"
                self._run_control(f"sudo mkdir -p {ci_path}")
                self._run_control("mkdir -p {}".format(remote_tmp))
                self._copy_to_control(
                    data_path / "uc20/99_nocloud.cfg", remote_tmp
                )
                cmd = f"sudo cp {remote_tmp}/99_nocloud.cfg {ci_path}"
                self._run_control(cmd)
            else:
                # For core or ubuntu classic images
                base = self.mount_point / "writable"
                if image_type == "core":
                    base = base / "system-data"
                if image_type == "ubuntu-cpc":
                    base = self.mount_point / "cloudimg-rootfs"
                ci_path = base / "var/lib/cloud/seed/nocloud-net"
                self._run_control(f"sudo mkdir -p {ci_path}")
                self._run_control("mkdir -p {}".format(remote_tmp))
                self._copy_to_control(
                    data_path / "classic/meta-data", remote_tmp
                )
                cmd = f"sudo cp {remote_tmp}/meta-data {ci_path}"
                self._run_control(cmd)
                self._copy_to_control(
                    data_path / "classic/user-data", remote_tmp
                )
                cmd = f"sudo cp {remote_tmp}/user-data {ci_path}"
                self._run_control(cmd)
                if image_type == "ubuntu":
                    # This needs to be removed on classic for rpi, else
                    # cloud-init won't find the user-data we give it
                    rm_cmd = "sudo rm -f {}".format(
                        base / "etc/cloud/cloud.cfg.d/99-fake?cloud.cfg"
                    )
                    self._run_control(rm_cmd)
        except Exception:
            raise ProvisioningError("Error creating user files")

    def _configure_sudo(self):
        # Setup sudoers data
        sudo_data = "ubuntu ALL=(ALL) NOPASSWD:ALL"
        sudo_path = "{}/writable/etc/sudoers.d/ubuntu".format(self.mount_point)
        self._run_control(
            "sudo bash -c \"echo '{}' > {}\"".format(sudo_data, sudo_path)
        )

    def check_test_image_booted(self):
        logger.info("Checking if test image booted.")
        started = time.time()
        # Retry for a while since we might still be rebooting
        test_username = self.job_data.get("test_data", {}).get(
            "test_username", "ubuntu"
        )
        test_password = self.job_data.get("test_data", {}).get(
            "test_password", "ubuntu"
        )

        boot_check_url = self.job_data.get("provision_data", {}).get(
            "boot_check_url", None
        )
        if boot_check_url is not None:
            # We don't support full shell expansion of the URL, but just
            # replace a literal $DEVICE_IP to the device's IP address
            boot_check_url = boot_check_url.replace(
                "$DEVICE_IP", self.config["device_ip"]
            )

        while time.time() - started < 1200:
            try:
                time.sleep(10)

                if boot_check_url is not None:
                    with urllib.request.urlopen(
                        boot_check_url, timeout=5
                    ) as response:
                        if response.status == 200:
                            return True

                    continue
                device_ip = self.config["device_ip"]
                cmd = [
                    "sshpass",
                    "-p",
                    test_password,
                    "ssh-copy-id",
                    *self.get_ssh_options(),
                    f"{test_username}@{device_ip}",
                ]
                subprocess.check_output(
                    cmd, stderr=subprocess.STDOUT, timeout=60
                )
                return True
            except Exception:
                pass
        # If we get here, then we didn't boot in time
        raise ProvisioningError("Failed to boot test image!")

    def run_post_provision_script(self):
        # Run post provision commands on control host if there are any, but
        # don't fail the provisioning step if any of them don't work
        for cmd in self.config.get("post_provision_script", []):
            logger.info("Running %s", cmd)
            try:
                self._run_control(cmd)
            except Exception:
                logger.warn("Error running %s", cmd)<|MERGE_RESOLUTION|>--- conflicted
+++ resolved
@@ -162,19 +162,10 @@
         self._run_control("true")
 
     def provision(self):
-<<<<<<< HEAD
         # If this is not a zapper, reboot before provisioning
         if "zapper" not in self.config.get("control_switch_local_cmd", ""):
             self.reboot_sdwire()
-        try:
-            url = self.job_data["provision_data"]["url"]
-        except KeyError:
-            raise ProvisioningError(
-                'You must specify a "url" value in '
-                'the "provision_data" section of '
-                "your job_data"
-            )
-=======
+
         # determine where to get the provisioning image from
         source = self.job_data["provision_data"].get("url")
         if source is None:
@@ -196,7 +187,6 @@
                 )
 
         # determine where to write the provisioning image
->>>>>>> a6c8def8
         if "media" not in self.job_data["provision_data"]:
             media = None
             self.test_device = self.config["test_device"]
