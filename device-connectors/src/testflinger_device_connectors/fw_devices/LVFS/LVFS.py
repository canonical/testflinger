--- conflicted
+++ resolved
@@ -5,15 +5,11 @@
 import time
 import logging
 from typing import Tuple
-<<<<<<< HEAD
 from testflinger_device_connectors.fw_devices.base import (
     AbstractDevice,
     SSH_OPTS,
 )
-from testflinger_device_connectors import logmsg
-=======
-from testflinger_device_connectors.fw_devices.base import AbstractDevice
->>>>>>> 6dddd554
+
 from enum import Enum, auto
 
 logger = logging.getLogger()
@@ -281,8 +277,6 @@
 
         return fwupd_result
 
-<<<<<<< HEAD
-=======
     def check_connectable(self, timeout: int):
         """
         After DUT reboot, check if SSH to DUT works within a given timeout
@@ -317,7 +311,6 @@
         delta = time.time() - timeout_start
         logger.info("%s is SSHable after %ds", self.ipaddr, int(delta))
 
->>>>>>> 6dddd554
     def reboot(self):
         """Reboot the DUT from OS"""
         logger.info("reboot DUT")
