from testflinger_device_connectors.fw_devices.base import (
    AbstractDevice,
    OEMDevice,
)
from testflinger_device_connectors.fw_devices.LVFS.LVFS import (
    LVFSDevice,
    FwupdUpdateState,
)
<<<<<<< HEAD
from testflinger_device_connectors.fw_devices.HPE.HPE import HPEDevice
from testflinger_device_connectors import logmsg
=======
from testflinger_device_connectors.fw_devices.OEM.OEM import (
    OEMDevice,
    HPEDevice,
)
>>>>>>> 6dddd554

__all__ = [
    "AbstractDevice",
    "LVFSDevice",
    "OEMDevice",
    "HPEDevice",
    "FwupdUpdateState",
]<|MERGE_RESOLUTION|>--- conflicted
+++ resolved
@@ -6,15 +6,7 @@
     LVFSDevice,
     FwupdUpdateState,
 )
-<<<<<<< HEAD
 from testflinger_device_connectors.fw_devices.HPE.HPE import HPEDevice
-from testflinger_device_connectors import logmsg
-=======
-from testflinger_device_connectors.fw_devices.OEM.OEM import (
-    OEMDevice,
-    HPEDevice,
-)
->>>>>>> 6dddd554
 
 __all__ = [
     "AbstractDevice",
