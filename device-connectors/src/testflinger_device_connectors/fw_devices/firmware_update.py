"""Detecting device types"""

import subprocess
import logging
import json
from testflinger_device_connectors.fw_devices.dmi import Dmi
from testflinger_device_connectors.fw_devices import (
    AbstractDevice,
    LVFSDevice,
    OEMDevice,
)

logger = logging.getLogger()


SSH_OPTS = "-o StrictHostKeyChecking=no -o UserKnownHostsFile=/dev/null"


def all_subclasses(cls):
    return cls.__subclasses__() + [
        g for s in cls.__subclasses__() for g in all_subclasses(s)
    ]


def detect_device(ip: str, user: str, config: dict) -> AbstractDevice:
    """
    Detect device's firmware upgrade type by checking on DMI data

    :param ip:        DUT IP
    :param user:      DUT user
    :return:          device class object
    :rtype:           an instance of a class that implements AbstractDevice
    """
    temp_device = LVFSDevice(ip, user)
    run_ssh = temp_device.run_cmd
    devices = all_subclasses(AbstractDevice)

    try:
        dmi_chassis_vendor = "sudo cat /sys/class/dmi/id/chassis_vendor"
        dmi_chassis_type = "sudo cat /sys/class/dmi/id/chassis_type"
        rc1, vendor_string, stderr1 = run_ssh(
            dmi_chassis_vendor, raise_stderr=False
        )
        rc2, type_string, stderr2 = run_ssh(
            dmi_chassis_type, raise_stderr=False
        )
    except subprocess.CalledProcessError as err:
        logger.error(err.output)
        raise RuntimeError(err.output)

    err_msg = ""
    if rc1 != 0:
        err_msg = vendor_string + stderr1 + "\n"
    if rc2 != 0:
        err_msg = err_msg + type_string + stderr2
    if err_msg:
        err_msg = (
            "Unable to detect device vendor/type due to lacking of dmi info.\n"
            + err_msg
        )
        logger.error(err_msg)
        raise RuntimeError(err_msg)

    type_index = int(type_string)
    upgrade_type = Dmi.chassis_types[type_index]
    err_msg = (
        f"DMI chassis_vendor: {vendor_string} "
        + f"chassis_type: {Dmi.chassis_names[type_index]} "
        + "is not in current support scope"
    )

    try:
        dev = [
            dev
            for dev in devices
            if dev.fw_update_type in upgrade_type
            and any(x == vendor_string for x in dev.vendor)
        ][0]
        logger.info("%s is a %s %s", ip, vendor_string, dev.__name__)
    except IndexError:
        logger.error(err_msg)
        raise RuntimeError(err_msg)

    if issubclass(dev, LVFSDevice):
        return dev(ip, user)
    elif issubclass(dev, OEMDevice):
<<<<<<< HEAD
        # get BMC info from MAAS
        try:
            cmd = [
                f"maas {config['maas_user']} "
                f"node power-parameters {config['node_id']}"
            ]
            out = subprocess.check_output(
                cmd,
                shell=True,
                universal_newlines=True,
            ).strip()
            bmc_info = json.loads(out)
            return dev(
                ip,
                user,
                bmc_info["power_address"],
                bmc_info["power_user"],
                bmc_info["power_pass"],
            )
        except KeyError:
            raise RuntimeError("MAAS info isn't provided in config file")
        except subprocess.CalledProcessError:
            msg = f"maas error running: {' '.join(cmd)}"
            logmsg(logging.ERROR, msg)
            raise RuntimeError(msg)
=======
        logger.info(err_msg)
        raise RuntimeError(err_msg)
>>>>>>> 6dddd554
<|MERGE_RESOLUTION|>--- conflicted
+++ resolved
@@ -84,7 +84,6 @@
     if issubclass(dev, LVFSDevice):
         return dev(ip, user)
     elif issubclass(dev, OEMDevice):
-<<<<<<< HEAD
         # get BMC info from MAAS
         try:
             cmd = [
@@ -107,10 +106,6 @@
         except KeyError:
             raise RuntimeError("MAAS info isn't provided in config file")
         except subprocess.CalledProcessError:
-            msg = f"maas error running: {' '.join(cmd)}"
-            logmsg(logging.ERROR, msg)
-            raise RuntimeError(msg)
-=======
-        logger.info(err_msg)
-        raise RuntimeError(err_msg)
->>>>>>> 6dddd554
+            err_msg = f"maas error running: {' '.join(cmd)}"
+            logger.error(err_msg)
+            raise RuntimeError(err_msg)