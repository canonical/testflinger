--- conflicted
+++ resolved
@@ -29,46 +29,27 @@
 	@echo "* only serve:                                make serve"
 	@echo "* clean built doc files:                     make clean-doc"
 	@echo "* clean full environment:                    make clean"
-<<<<<<< HEAD
 	@echo "* checkout LFS files if present:             make check-lfs"
 	@echo "* check links:                               make linkcheck"
 	@echo "* check markdown:                            make lint-md"
 	@echo "* check spelling:                            make spelling"
-	@echo "* check spelling (without building again):   make spellcheck"
 	@echo "* check inclusive language:                  make woke"
 	@echo "* check accessibility:                       make pa11y"
 	@echo "* check style guide compliance:              make vale"
 	@echo "* check style guide compliance on target:    make vale TARGET=*"
-	@echo "* check metrics for documentation:           make allmetrics"
-=======
-	@echo "* check spelling:                            make spelling"
-	@echo "* check links:                               make linkcheck"
-	@echo "* checkout LFS files if present:             make check-lfs"
->>>>>>> 3e0822e5
 	@echo "* other possible targets:                    make <TAB twice>"
 	@echo "-------------------------------------------------------------"
 	@echo
 
-<<<<<<< HEAD
-.PHONY: help full-help html epub pdf linkcheck spelling spellcheck woke \
+.PHONY: help full-help html epub pdf linkcheck spelling woke \
         vale pa11y run serve install pa11y-install   \
-        vale-install pdf-prep pdf-prep-force clean clean-doc allmetrics \
-        update lint-md check-lfs
-=======
-.PHONY: help full-help install run html check-lfs
->>>>>>> 3e0822e5
+        vale-install pdf-prep pdf-prep-force clean clean-doc \
+        lint-md check-lfs
 
 full-help: $(VENVDIR)
 	@. $(VENV); $(SPHINXBUILD) -M help "$(SOURCEDIR)" "$(BUILDDIR)" $(SPHINXOPTS) $(O)
 	@echo "\n\033[1;31mNOTE: This help texts shows unsupported targets!\033[0m"
 	@echo "Run 'make help' to see supported targets."
-<<<<<<< HEAD
-=======
-
-# Explicit target avoids fall-through to the "Makefile" target.
-$(SPHINXDIR)/requirements.txt:
-	test -f $(SPHINXDIR)/requirements.txt
->>>>>>> 3e0822e5
 
 # If requirements are updated, venv should be rebuilt and timestamped.
 $(VENVDIR):
@@ -78,13 +59,8 @@
 	    	--upgrade -r $(SPHINXDIR)/requirements.txt \
             --log $(VENVDIR)/pip_install.log
 	@test ! -f $(VENVDIR)/pip_list.txt || \
-<<<<<<< HEAD
             mv $(VENVDIR)/pip_list.txt $(VENVDIR)/pip_list.txt.bak
 	@. $(VENV); pip list --local --format=freeze > $(VENVDIR)/pip_list.txt
-=======
-        mv $(VENVDIR)/pip_list.txt $(VENVDIR)/pip_list.txt.bak
-	@pip list --local --format=freeze > $(VENVDIR)/pip_list.txt
->>>>>>> 3e0822e5
 	@touch $(VENVDIR)
 
 
@@ -97,20 +73,6 @@
 	else \
 		echo "No LFS files detected."; \
 	fi
-<<<<<<< HEAD
-=======
-
-woke-install:
-	@type woke >/dev/null 2>&1 || \
-        { echo "Installing \"woke\" snap... \n"; sudo snap install woke; }
-
-.PHONY:  woke-install
-
-
-install: $(VENVDIR) woke-install
-
-.PHONY:  install
->>>>>>> 3e0822e5
 
 pa11y-install:
 	@command -v $(PA11Y) >/dev/null || { \
@@ -119,25 +81,15 @@
 			npm install --prefix $(SPHINXDIR) pa11y; \
 		}
 
-<<<<<<< HEAD
 pymarkdownlnt-install:
 	@. $(VENV); test -d $(SPHINXDIR)/venv/lib/python*/site-packages/pymarkdown || pip install pymarkdownlnt
-=======
-run: install check-lfs
-	. $(VENV); sphinx-autobuild -b dirhtml "$(SOURCEDIR)" "$(BUILDDIR)" \
-	$(SPHINXOPTS)
->>>>>>> 3e0822e5
 
 install: $(VENVDIR)
 
-<<<<<<< HEAD
 run: install check-lfs
 	. $(VENV); $(VENVDIR)/bin/sphinx-autobuild -b dirhtml --host $(SPHINX_HOST) --port $(SPHINX_PORT) "$(SOURCEDIR)" "$(BUILDDIR)" $(SPHINXOPTS)
 
 # Does not depend on $(BUILDDIR) to rebuild properly at every run.
-=======
-# Doesn't depend on $(BUILDDIR) to rebuild properly at every run.
->>>>>>> 3e0822e5
 html: install check-lfs
 	. $(VENV); $(SPHINXBUILD) -W --keep-going -b dirhtml "$(SOURCEDIR)" "$(BUILDDIR)" -w $(SPHINXDIR)/warnings.txt $(SPHINXOPTS)
 
