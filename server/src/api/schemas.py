--- conflicted
+++ resolved
@@ -24,17 +24,11 @@
 class AgentIn(Schema):
     """Agent data input schema"""
 
-<<<<<<< HEAD
     identifier = fields.String(required=False)
-=======
-    state = fields.String(required=False)
-    queues = fields.List(fields.String(), required=False)
-    location = fields.String(required=False)
-    provision_type = fields.String(required=False)
->>>>>>> 83ebced7
     job_id = fields.String(required=False)
     location = fields.String(required=False)
     log = fields.List(fields.String(), required=False)
+    provision_type = fields.String(required=False)
     queues = fields.List(fields.String(), required=False)
     state = fields.String(required=False)
 
