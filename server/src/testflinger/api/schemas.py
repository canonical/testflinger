# Copyright (C) 2022 Canonical
#
# This program is free software: you can redistribute it and/or modify
# it under the terms of the GNU General Public License as published by
# the Free Software Foundation, either version 3 of the License, or
# (at your option) any later version.
#
# This program is distributed in the hope that it will be useful,
# but WITHOUT ANY WARRANTY; without even the implied warranty of
# MERCHANTABILITY or FITNESS FOR A PARTICULAR PURPOSE.  See the
# GNU General Public License for more details.
#
# You should have received a copy of the GNU General Public License
# along with this program.  If not, see <http://www.gnu.org/licenses/>.
#
"""Testflinger v1 OpenAPI schemas."""

from apiflask import Schema, fields
from apiflask.validators import Length, OneOf, Regexp
from marshmallow import ValidationError, validates_schema
from marshmallow_oneofschema import OneOfSchema

ValidJobStates = (
    "setup",
    "provision",
    "firmware_update",
    "test",
    "allocate",
    "allocated",
    "reserve",
    "cleanup",
    "cancelled",
    "completed",
    "active",  # fake state for jobs that are not completed or cancelled
)


class ProvisionLogsIn(Schema):
    """Provision logs input schema."""

    job_id = fields.String(required=True)
    exit_code = fields.Integer(required=True)
    detail = fields.String(required=False)


class AgentIn(Schema):
    """Agent data input schema."""

    identifier = fields.String(required=False)
    job_id = fields.String(required=False)
    location = fields.String(required=False)
    log = fields.List(fields.String(), required=False)
    provision_type = fields.String(required=False)
    queues = fields.List(fields.String(), required=False)
    state = fields.String(required=False)
    comment = fields.String(required=False)


class AgentOut(Schema):
    """Agent data output schema."""

    name = fields.String(required=True)
    state = fields.String(required=False)
    queues = fields.List(fields.String(), required=False)
    location = fields.String(required=False)
    provision_type = fields.String(required=False)
    job_id = fields.String(required=False)
    comment = fields.String(required=False)
    restricted_to = fields.Dict(required=False)


class ActionIn(Schema):
    """Action data input schema."""

    action = fields.String(required=True, validate=OneOf(["cancel"]))


class Attachment(Schema):
    """Attachment pathnames schema.

    - `agent`: path to copy the attachment in the testflinger agent (optional)
    - `device`: path to copy the attachment in the device under test (optional)
    """

    agent = fields.String(required=True)
    device = fields.String(required=False)


class CM3ProvisionData(Schema):
    """Schema for the `provision_data` section of a CM3 job."""

    url = fields.URL(required=True)


class MAASProvisionData(Schema):
    """Schema for the `provision_data` section of a MAAS job."""

    distro = fields.String(required=False)
    kernel = fields.String(required=False)
    user_data = fields.String(required=False)
    # [TODO] Specify Nested schema to improve validation
    disks = fields.List(fields.Dict(), required=False)


class MultiProvisionData(Schema):
    """Schema for the `provision_data` section of a Multi-device job."""

    # [TODO] Specify Nested schema to improve validation
    jobs = fields.List(fields.Dict(), required=True, validate=Length(min=1))


class MuxPiProvisionData(Schema):
    """Schema for the `provision_data` section of a MuxPi job."""

    url = fields.URL(required=False)
    use_attachment = fields.String(required=False)
    attachments = fields.List(fields.Nested(Attachment), required=False)
    create_user = fields.Boolean(required=False)
    boot_check_url = fields.String(required=False)
    media = fields.String(validate=OneOf(["sd", "usb"]), required=False)

    @validates_schema
    def validate_image(self, data, **_):
        """Validate that either `url` or `use_attachment` is provided."""
        if "url" not in data and "use_attachment" not in data:
            raise ValidationError(
                "Either 'url' or 'use_attachment' must be provided."
            )


class NoProvisionData(Schema):
    """Schema for the `provision_data` section of a no-provision job."""

    skip = fields.Boolean(required=False, default=True)


class OEMAutoinstallProvisionData(Schema):
    """Schema for the `provision_data` section of a OEM Autoinstall job."""

<<<<<<< HEAD
    url = fields.URL(required=False)
=======
    url = fields.URL(required=True)
    attachments = fields.List(fields.Nested(Attachment), required=False)
>>>>>>> a5791d19
    token_file = fields.String(required=False)
    user_data = fields.String(required=False)
    redeploy_cfg = fields.String(required=False)
    authorized_keys = fields.String(required=False)
    zapper_iso_url = fields.String(required=False)
    zapper_iso_type = fields.String(required=False)


class OEMScriptProvisionData(Schema):
    """Schema for the `provision_data` section of a OEM Script job."""

    url = fields.URL(required=True)


class BaseZapperProvisionData(Schema):
    """Shared schema for the `provision_data` of Zapper jobs."""

    zapper_provisioning_timeout = fields.Integer(required=False)


class ZapperIoTPresetProvisionData(BaseZapperProvisionData):
    """Schema for the `provision_data` section of a Zapper IoT job.

    This schema is used when using a preset for provisioning.
    """

    urls = fields.List(fields.URL(), required=True, validate=Length(min=1))
    preset = fields.String(required=True)


class ZapperIoTCustomProvisionData(BaseZapperProvisionData):
    """Schema for the `provision_data` section of a Zapper IoT job.

    This schema is used when using a custom plan for provisioning.
    """

    urls = fields.List(fields.URL(), required=True, validate=Length(min=1))
    ubuntu_sso_email = fields.Email(required=False)
    # [TODO] Specify Nested schema to improve validation
    provision_plan = fields.Dict(required=True)


class ZapperKVMAutoinstallProvisionData(BaseZapperProvisionData):
    """Schema for the `provision_data` section of a Zapper KVM job.

    This schema is used to target autoinstall-driven provisioning.
    """

    url = fields.URL(required=True)
    robot_tasks = fields.List(fields.String(), required=True)
    autoinstall_storage_layout = fields.String(required=False)
    ubuntu_sso_email = fields.Email(required=False)
    autoinstall_base_user_data = fields.String(required=False)
    autoinstall_oem = fields.Boolean(required=False)
    cmdline_append = fields.String(required=False)


class ZapperKVMOEM2204ProvisionData(BaseZapperProvisionData):
    """Schema for the `provision_data` section of a Zapper KVM job.

    This schema is used to target Ubuntu OEM 22.04.
    """

    alloem_url = fields.URL(required=True)
    robot_tasks = fields.List(fields.String(), required=True)
    url = fields.URL(required=False)
    oem = fields.String(required=False)


class ZapperKVMGenericProvisionData(BaseZapperProvisionData):
    """Schema for the `provision_data` section of a Zapper KVM job.

    This schema is used to target any generic live ISOs.
    """

    url = fields.URL(required=True)
    robot_tasks = fields.List(fields.String(), required=True)
    live_image = fields.Boolean(required=True)
    wait_until_ssh = fields.Boolean(required=True)


class ProvisionData(OneOfSchema):
    """Polymorphic schema for the `provision_data` section of a job."""

    type_schemas = {
        "cm3": CM3ProvisionData,
        "maas": MAASProvisionData,
        "multi": MultiProvisionData,
        "muxpi": MuxPiProvisionData,
        "noprovision": NoProvisionData,
        "oem_autoinstall": OEMAutoinstallProvisionData,
        "oem_script": OEMScriptProvisionData,
        "zapper_iot_preset": ZapperIoTPresetProvisionData,
        "zapper_iot_custom": ZapperIoTCustomProvisionData,
        "zapper_kvm_autoinstall": ZapperKVMAutoinstallProvisionData,
        "zapper_kvm_oem_2204": ZapperKVMOEM2204ProvisionData,
        "zapper_kvm_generic": ZapperKVMGenericProvisionData,
    }

    def get_obj_type(self, obj):
        """Get object type depending on which schema is correctly parsed."""
        return self.get_data_type(obj)

    def get_data_type(self, data):
        """Get schema type depending on which schema is correctly parsed."""
        if data is None:
            return "noprovision"
        for slug, schema in self.type_schemas.items():
            try:
                schema().load(data)
                return slug
            except ValidationError:
                continue
        raise ValidationError("Invalid provision data schema.")

    def _dump(self, obj, **kwargs):
        result = super()._dump(obj, **kwargs)
        # Parent dump injects the type field:
        #   result[self.type_field] = self.get_obj_type(obj)
        # So we need to remove it
        result.pop(self.type_field)
        return result


class TestData(Schema):
    """Schema for the `test_data` section of a testflinger job."""

    test_cmds = fields.String(required=False)
    attachments = fields.List(fields.Nested(Attachment), required=False)
    # [TODO] Suggest removing these: introduce an `environment` field
    # that specifies values for environment variables
    test_username = fields.String(required=False)
    test_password = fields.String(required=False)


class ReserveData(Schema):
    """Schema for the `reserve_data` section of a Testflinger job."""

    ssh_keys = fields.List(
        fields.String(validate=Regexp(r"^(lp|gh):(\S+)$")), required=False
    )
    timeout = fields.Integer(required=False)


class Job(Schema):
    """Job schema."""

    job_id = fields.String(required=False)
    parent_job_id = fields.String(required=False)
    name = fields.String(required=False)
    tags = fields.List(fields.String(), required=False)
    job_queue = fields.String(required=True)
    global_timeout = fields.Integer(required=False)
    output_timeout = fields.Integer(required=False)
    allocation_timeout = fields.Integer(required=False)
    provision_data = fields.Nested(
        ProvisionData, required=False, allow_none=True
    )
    # [TODO] specify Nested schema to improve validation,
    # i.e. expected fields within `firmware_update_data`
    firmware_update_data = fields.Dict(required=False)
    test_data = fields.Nested(TestData, required=False)
    allocate_data = fields.Dict(required=False)
    reserve_data = fields.Nested(ReserveData, required=False)
    job_status_webhook = fields.String(required=False)
    job_priority = fields.Integer(required=False)


class JobId(Schema):
    """Job ID schema."""

    job_id = fields.String(required=True)


class JobSearchRequest(Schema):
    """Job search request schema."""

    tags = fields.List(
        fields.String,
        metadata={"description": "List of tags to search for"},
    )
    match = fields.String(
        validate=OneOf(["any", "all"]),
        metadata={
            "description": "Match mode - 'all' or 'any' (default 'any')"
        },
    )
    state = fields.List(
        fields.String(validate=OneOf(ValidJobStates)),
        metadata={"description": "List of job states to include"},
    )


class JobSearchResponse(Schema):
    """Job search response schema."""

    jobs = fields.List(fields.Nested(Job), required=True)


class Result(Schema):
    """Result schema."""

    setup_status = fields.Integer(required=False)
    setup_output = fields.String(required=False)
    setup_serial = fields.String(required=False)
    provision_status = fields.Integer(required=False)
    provision_output = fields.String(required=False)
    provision_serial = fields.String(required=False)
    firmware_update_status = fields.Integer(required=False)
    firmware_update_output = fields.String(required=False)
    firmware_update_serial = fields.String(required=False)
    test_status = fields.Integer(required=False)
    test_output = fields.String(required=False)
    test_serial = fields.String(required=False)
    allocate_status = fields.Integer(required=False)
    allocate_output = fields.String(required=False)
    allocate_serial = fields.String(required=False)
    reserve_status = fields.Integer(required=False)
    reserve_output = fields.String(required=False)
    reserve_serial = fields.String(required=False)
    cleanup_status = fields.Integer(required=False)
    cleanup_output = fields.String(required=False)
    cleanup_serial = fields.String(required=False)
    device_info = fields.Dict(required=False)
    job_state = fields.String(required=False)


class JobEvent(Schema):
    """Job Event schema."""

    event_name = fields.String(required=True)
    timestamp = fields.String(required=True)
    detail = fields.String(required=False)


class StatusUpdate(Schema):
    """Status Update schema."""

    agent_id = fields.String(required=False)
    job_queue = fields.String(required=False)
    job_status_webhook = fields.URL(required=True)
    events = fields.List(fields.Nested(JobEvent), required=False)


job_empty = {
    204: {
        "description": "No job found",
        "content": {
            "application/json": {
                "schema": {"type": "object", "properties": {}}
            }
        },
    }
}

queues_out = {
    200: {
        "description": "Mapping of queue names and descriptions",
        "content": {
            "application/json": {
                "schema": {
                    "type": "object",
                    "additionalProperties": {
                        "type": "string",
                    },
                    "example": {
                        "device001": "Queue for device001",
                        "some-queue": "some other queue",
                    },
                },
            },
        },
    },
}

images_out = {
    200: {
        "description": "Mapping of image names and provision data",
        "content": {
            "application/json": {
                "schema": {
                    "type": "object",
                    "additionalProperties": {
                        "type": "string",
                    },
                    "example": {
                        "core22": "url: http://.../core22.img.xz",
                        "server-22.04": "url: http://.../ubuntu-22.04.img.xz",
                    },
                },
            },
        },
    },
}<|MERGE_RESOLUTION|>--- conflicted
+++ resolved
@@ -137,12 +137,8 @@
 class OEMAutoinstallProvisionData(Schema):
     """Schema for the `provision_data` section of a OEM Autoinstall job."""
 
-<<<<<<< HEAD
     url = fields.URL(required=False)
-=======
-    url = fields.URL(required=True)
     attachments = fields.List(fields.Nested(Attachment), required=False)
->>>>>>> a5791d19
     token_file = fields.String(required=False)
     user_data = fields.String(required=False)
     redeploy_cfg = fields.String(required=False)
