--- conflicted
+++ resolved
@@ -5,10 +5,7 @@
 [project]
 name = "testflinger-common"
 description = "Testflinger common modules"
-<<<<<<< HEAD
 readme = "README.md"
-=======
->>>>>>> da1bcc4b
 version = "1.1.0"
 readme = "README.rst"
 requires-python = ">=3.8"
