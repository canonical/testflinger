name: "[device-connectors] Run unit tests"
permissions:
  contents: read
on:
  workflow_dispatch:
  push:
<<<<<<< HEAD
    branches: [main, try-self-hosted]
=======
    branches: [main]
>>>>>>> da1bcc4b
    paths:
      - .github/workflows/device-tox.yml
      - device-connectors/**
  pull_request:
    branches: [main]
    paths:
      - .github/workflows/device-tox.yml
      - device-connectors/**

jobs:
  build:
    defaults:
      run:
        working-directory: device-connectors
    runs-on: [self-hosted, linux, jammy, X64]
    strategy:
      matrix:
        python-version: ["3.8", "3.10"]
    steps:
<<<<<<< HEAD
      - uses: actions/checkout@11bd71901bbe5b1630ceea73d27597364c9af683 # v4
        with:
          persist-credentials: false
      - name: Set up Python
        uses: actions/setup-python@8d9ed9ac5c53483de85588cdf95a591a75ab9f55 # v5
        with:
          python-version: ${{ matrix.python }}
      - name: Install tox
        run: pip install tox
      - name: Run tests
        run: |
          tox
=======
      - uses: actions/checkout@v4
      - name: Install uv and set up Python
        uses: astral-sh/setup-uv@0c5e2b8115b80b4c7c5ddf6ffdd634974642d182 # v5
        with:
          python-version: ${{ matrix.python-version }}
      - name: Run tests
        run: uvx --with tox-uv tox
>>>>>>> da1bcc4b
<|MERGE_RESOLUTION|>--- conflicted
+++ resolved
@@ -4,11 +4,7 @@
 on:
   workflow_dispatch:
   push:
-<<<<<<< HEAD
-    branches: [main, try-self-hosted]
-=======
     branches: [main]
->>>>>>> da1bcc4b
     paths:
       - .github/workflows/device-tox.yml
       - device-connectors/**
@@ -28,25 +24,12 @@
       matrix:
         python-version: ["3.8", "3.10"]
     steps:
-<<<<<<< HEAD
       - uses: actions/checkout@11bd71901bbe5b1630ceea73d27597364c9af683 # v4
         with:
           persist-credentials: false
-      - name: Set up Python
-        uses: actions/setup-python@8d9ed9ac5c53483de85588cdf95a591a75ab9f55 # v5
-        with:
-          python-version: ${{ matrix.python }}
-      - name: Install tox
-        run: pip install tox
-      - name: Run tests
-        run: |
-          tox
-=======
-      - uses: actions/checkout@v4
       - name: Install uv and set up Python
         uses: astral-sh/setup-uv@0c5e2b8115b80b4c7c5ddf6ffdd634974642d182 # v5
         with:
           python-version: ${{ matrix.python-version }}
       - name: Run tests
-        run: uvx --with tox-uv tox
->>>>>>> da1bcc4b
+        run: uvx --with tox-uv tox