--- conflicted
+++ resolved
@@ -119,21 +119,12 @@
         config_file = configparser.ConfigParser()
         try:
             config_file.read(self.auth_config)
-<<<<<<< HEAD
         except FileNotFoundError:
-            return
+            return None
+
+        # Set client_id from config file to keep token owner
+        self.client_id = config_file.get("AUTH", "client_id", fallback=None)
         return config_file.get("AUTH", "refresh_token", fallback=None)
-=======
-            refresh_token = config_file.get(
-                "AUTH", "refresh_token", fallback=None
-            )
-            # Set client_id from config file to keep token owner
-            self.client_id = config_file.get(
-                "AUTH", "client_id", fallback=None
-            )
-            return refresh_token
-        return None
->>>>>>> 890a8627
 
     def store_refresh_token(self, refresh_token: str) -> None:
         """Store refresh token for persistent login.
